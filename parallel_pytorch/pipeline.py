"""
A simple pipeline scheduler that plays nicely with PyTorch.
"""

from collections import deque
<<<<<<< HEAD
from typing import List
=======
>>>>>>> eb4f4aaf
import torch.nn as nn

<<<<<<< HEAD
from parallel_pytorch.utils import Topology, prep_tensor_for_mpi_op


def _pass_forward(buf, topo: Topology):
    buf = prep_tensor_for_mpi_op(buf)
    stage_idx = topo.get_pipeline_stage_idx()
    num_stages = topo.get_num_pipeline_stages()
    if 0 < stage_idx < num_stages - 1:
        next_rank = topo.get_pipeline_rank_of_next_stage()
        prev_rank = topo.get_pipeline_rank_of_prev_stage()
        topo.pipeline_comm.Sendrecv_replace(buf=buf, dest=next_rank, source=prev_rank)
    elif stage_idx == 0:
        next_rank = topo.get_pipeline_rank_of_next_stage()
        topo.pipeline_comm.Send(buf=buf, dest=next_rank)
    elif stage_idx == num_stages - 1:
        prev_rank = topo.get_pipeline_rank_of_next_stage()
        topo.pipeline_comm.Recv(buf=buf, source=prev_rank)
    else:
        assert False
    return buf


def _pass_backward(buf, topo: Topology):
    buf = prep_tensor_for_mpi_op(buf)
    stage_idx = topo.get_pipeline_stage_idx()
    num_stages = topo.get_num_pipeline_stages()
    if 0 < stage_idx < num_stages - 1:
        next_rank = topo.get_pipeline_rank_of_next_stage()
        prev_rank = topo.get_pipeline_rank_of_prev_stage()
        topo.pipeline_comm.Sendrecv_replace(buf=buf, dest=prev_rank, source=next_rank)
    elif stage_idx == 0:
        next_rank = topo.get_pipeline_rank_of_next_stage()
        topo.pipeline_comm.Recv(buf=buf, dest=next_rank)
    elif stage_idx == num_stages - 1:
        prev_rank = topo.get_pipeline_rank_of_next_stage()
        topo.pipeline_comm.Send(buf=buf, source=prev_rank)
    else:
        assert False
    return buf


class _Pipeline(nn.Module):
    """
    A simple pipeline parallelism implementation with the standard GPipe schedule.

    For now, this assumes that the number of stages is equal to the number of micro batches.
    """

    @staticmethod
    def forward(ctx, micro_batches, topo: Topology, stage):
        ctx.micro_batches = micro_batches
        ctx.topo = topo
        ctx.stage = stage
        num_stages = topo.get_num_pipeline_stages()
        stage_idx = topo.get_pipeline_stage_idx()
        assert num_stages == len(micro_batches)
        bi = stage_idx  # micro batch index
        for it in range(2 * num_stages - 1):
            micro_batches[bi] = stage(micro_batches[bi])
            micro_batches[bi] = _pass_forward(micro_batches[bi], topo)
            bi = max(bi + 1, num_stages)

    @staticmethod
    def backward(ctx, stage):
=======
from parallel_pytorch.utils import Topology, global_rank


class _Pipeline(nn.Module):

    @staticmethod
    def forward(ctx, micro_batches, topo: Topology, stage):
        ctx.topo = micro_batches
        num_stages = topo.get_num_pipeline_stages()
        assert num_stages == len(micro_batches)
        ctx.pasts = dict()
        Q = deque()
        stage_idx = topo.get_pipeline_stage_idx()
        if stage_idx == 0:
            for i in range(len(micro_batches)):
                Q.append(i)
        for it in range(2 * num_stages + 1):
            to_send = []
            if len(Q) > 0:
                v = Q.popleft()
                micro_batches[v] = stage(micro_batches[v])
                if v < num_stages - 1:
                    to_send.append((v, v + 1))
                ctx.pasts[v] = micro_batches[v]
            to_send = topo.pipeline_comm.allgather(to_send)

    @staticmethod
    def backward(ctx, topo: Topology, stage):
>>>>>>> eb4f4aaf
        pass

class Pipeline(nn.Module):

    def __init__(self, topo: Topology, stages):
        self.topo = topo
        assert len(stages) == topo.get_num_pipeline_stages()
        self.stage = stages[topo.get_pipeline_stage_idx()]

    def forward(self, x):
        return _Pipeline.apply(x, self.topo, self.stage)<|MERGE_RESOLUTION|>--- conflicted
+++ resolved
@@ -3,13 +3,9 @@
 """
 
 from collections import deque
-<<<<<<< HEAD
 from typing import List
-=======
->>>>>>> eb4f4aaf
 import torch.nn as nn
 
-<<<<<<< HEAD
 from parallel_pytorch.utils import Topology, prep_tensor_for_mpi_op
 
 
@@ -74,36 +70,6 @@
 
     @staticmethod
     def backward(ctx, stage):
-=======
-from parallel_pytorch.utils import Topology, global_rank
-
-
-class _Pipeline(nn.Module):
-
-    @staticmethod
-    def forward(ctx, micro_batches, topo: Topology, stage):
-        ctx.topo = micro_batches
-        num_stages = topo.get_num_pipeline_stages()
-        assert num_stages == len(micro_batches)
-        ctx.pasts = dict()
-        Q = deque()
-        stage_idx = topo.get_pipeline_stage_idx()
-        if stage_idx == 0:
-            for i in range(len(micro_batches)):
-                Q.append(i)
-        for it in range(2 * num_stages + 1):
-            to_send = []
-            if len(Q) > 0:
-                v = Q.popleft()
-                micro_batches[v] = stage(micro_batches[v])
-                if v < num_stages - 1:
-                    to_send.append((v, v + 1))
-                ctx.pasts[v] = micro_batches[v]
-            to_send = topo.pipeline_comm.allgather(to_send)
-
-    @staticmethod
-    def backward(ctx, topo: Topology, stage):
->>>>>>> eb4f4aaf
         pass
 
 class Pipeline(nn.Module):
